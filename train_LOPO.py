--- conflicted
+++ resolved
@@ -62,12 +62,9 @@
 n_epochs = args.n_epochs
 cost_sensitive = args.cost_sensitive
 lambd = args.lambd
-<<<<<<< HEAD
 mix_up = args.mix_up
 beta = args.beta
-=======
-average = args.average
->>>>>>> 4b6b1753
+
 
 # Recover params
 lr = 1e-3  # Learning rate
@@ -294,11 +291,8 @@
         df_results = pd.DataFrame(results)
         df_results.to_csv(
             os.path.join(results_path,
-<<<<<<< HEAD
-                         "results_spike_detection_method-{}"
-=======
-                         "accuracy_results_LOPO_spike_detection_method-{}"
->>>>>>> 4b6b1753
+
+                         "results_LOPO_spike_detection_method-{}"
                          "_balance-{}_{}"
                          "-subjects.csv".format(method, balanced,
                                                 len(subject_ids))
