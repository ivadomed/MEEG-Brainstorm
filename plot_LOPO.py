import pandas as pd
import argparse
import matplotlib.pyplot as plt
from pathlib import Path
import seaborn as sns


def get_parser():
    """Set parameters for the experiment."""
    parser = argparse.ArgumentParser(
        "spike detection", description="spike detection using attention layer"
    )
    parser.add_argument("--path_data", type=str, default="../results/csv")
    parser.add_argument("--n_subjects", type=int, default=1)

    return parser


# Experiment name
parser = get_parser()
args = parser.parse_args()  # you can modify this namespace for quick iterations
path_data = args.path_data
n_subjects = args.n_subjects

fnames = list(
    Path(path_data).glob("results_LOPO_spike_detection_method-*_{}-subjects.csv".format(n_subjects))
)
df = pd.concat([pd.read_csv(fname) for fname in fnames], axis=0)
df["method"] = df["method"].replace({"transformer_classification": "STT"})
# fig = plt.figure()
# sns.boxplot(data=df, x="balance", y="f1", palette="Set2")
# sns.swarmplot(data=df, x="balance", y="f1", hue="test_subj_id", palette="Spectral")
# plt.legend([],[], frameon=False)
# plt.title(f"Results for F1 score")
# plt.tight_layout()


# fig.savefig(
#      "../results/images/results_f1_score_{}_subjects.pdf".format(n_subjects),
#     bbox_inches="tight",
# )

fig = plt.figure()
sns.boxplot(data=df, x="method", y="f1", palette="Set2" )
sns.swarmplot(data=df, x="method", y="f1", hue="test_subject_id", palette="tab10")
plt.tight_layout()


<<<<<<< HEAD
fig.savefig(
     "../results/images/results_f1_score_len_{}_subjects.pdf".format(n_subjects),
=======
# fig.savefig(
#      "../results/images/results_acc_score_{}_subjects.pdf".format(n_subjects),
#     bbox_inches="tight",
# )
g = sns.FacetGrid(df.loc[(df['cost_sensitive'] == False)], row="mix_up", col="weight_loss", margin_titles=True)
g.map(sns.swarmplot, "method", "f1", "test_subject_id", palette="tab10") #, fit_reg=False, x_jitter=.1)
g.map(sns.boxplot, "method", "f1", palette="Set2") #, fit_reg=False, x_jitter=.1)
g.add_legend()
# g.fig.suptitle('LOPO')
g.savefig(
     "../results/images/results_LOPO_F1_score_{}_subjects.pdf".format(n_subjects),
>>>>>>> b23a0a22
    bbox_inches="tight",
)
# g = sns.FacetGrid(df, row="mix_up", col="cost_sensitive", margin_titles=True)
# g.map(sns.boxplot, "weight_loss", "f1", "method", palette="Set2") #, fit_reg=False, x_jitter=.1)
# g.add_legend()
# g.fig.suptitle('LOPO')
# g.savefig(
#      "../results/images/results_LOPO_F1_score_{}_subjects.pdf".format(n_subjects),
#     bbox_inches="tight",
# )

g = sns.FacetGrid(df.loc[(df['mix_up'] == False) & (df['cost_sensitive'] == False)], col="weight_loss", margin_titles=True)
g.map(sns.boxplot, "method", "f1", palette="Set2") #, fit_reg=False, x_jitter=.1)
g.map(sns.swarmplot, "method", "f1", "test_subject_id", palette="tab10") #, fit_reg=False, x_jitter=.1)
g.add_legend()
# g.fig.suptitle('LOPO')
g.savefig(
     "../results/images/results_LOPO_F1_score_swarmplot_{}_subjects.pdf".format(n_subjects),
    bbox_inches="tight",
)

print(df.groupby(['method', 'mix_up', 'cost_sensitive', 'weight_loss']).mean().reset_index())
print(df.groupby(['method', 'mix_up', 'cost_sensitive', 'weight_loss']).std().reset_index())<|MERGE_RESOLUTION|>--- conflicted
+++ resolved
@@ -46,10 +46,6 @@
 plt.tight_layout()
 
 
-<<<<<<< HEAD
-fig.savefig(
-     "../results/images/results_f1_score_len_{}_subjects.pdf".format(n_subjects),
-=======
 # fig.savefig(
 #      "../results/images/results_acc_score_{}_subjects.pdf".format(n_subjects),
 #     bbox_inches="tight",
@@ -61,7 +57,6 @@
 # g.fig.suptitle('LOPO')
 g.savefig(
      "../results/images/results_LOPO_F1_score_{}_subjects.pdf".format(n_subjects),
->>>>>>> b23a0a22
     bbox_inches="tight",
 )
 # g = sns.FacetGrid(df, row="mix_up", col="cost_sensitive", margin_titles=True)
