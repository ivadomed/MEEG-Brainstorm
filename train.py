#!/usr/bin/env python

"""
This script is used to train models.

Contributors: Ambroise Odonnat and Theo Gnassounou.
"""

import argparse
import os
from platform import architecture
import numpy as np
import pandas as pd

from loguru import logger
from torch import nn
from torch.optim import Adam

from models.architectures import *
from models.training import make_model
from loader.dataloader import Loader
from loader.data import Data
from utils.cost_sensitive_loss import get_criterion
from utils.learning_rate_warmup import NoamOpt
from utils.utils_ import define_device, get_pos_weight, reset_weights
from augmentation import AffineScaling, SignFlip, TimeReverse, FrequencyShift, BandstopFilter
from utils.select_subject import select_subject

def get_parser():

    """ Set parameters for the experiment."""

    parser = argparse.ArgumentParser(
        "Spike detection", description="Spike detection using attention layer"
    )
    parser.add_argument("--path_root", type=str,
                        default="../BIDSdataset/Epilepsy_dataset/")
    parser.add_argument("--method", type=str, default="RNN_self_attention")
    parser.add_argument("--save", action="store_true")
    parser.add_argument("--warmup", action="store_true")
    parser.add_argument("--batch_size", type=int, default=16)
    parser.add_argument("--num_workers", type=int, default=0)
    parser.add_argument("--n_epochs", type=int, default=100)
    parser.add_argument("--n_subjects", type=int, default=5)
    parser.add_argument("--selected_subjects", type=str, nargs="+", default=[])
    parser.add_argument("--weight_loss", action="store_true")
    parser.add_argument("--cost_sensitive", action="store_true")
    parser.add_argument("--lambd", type=float, default=1e-4)
    parser.add_argument("--len_trials", type=float, default=2)
<<<<<<< HEAD
    parser.add_argument("--transform", action="store_true")
    parser.add_argument("--mix_up", action="store_true")
    parser.add_argument("--beta", type=float, default=0.4)
=======
>>>>>>> 27a7fc3d

    return parser


# Experiment name
parser = get_parser()
args = parser.parse_args()
path_root = args.path_root
method = args.method
save = args.save
warmup = args.warmup
batch_size = args.batch_size
num_workers = args.num_workers
n_epochs = args.n_epochs
n_subjects = args.n_subjects
selected_subjects = args.selected_subjects
weight_loss = args.weight_loss
cost_sensitive = args.cost_sensitive
lambd = args.lambd
len_trials = args.len_trials
<<<<<<< HEAD
transform = args.transform
mix_up = args.mix_up
beta = args.beta
=======
>>>>>>> 27a7fc3d

# Recover params
gpu_id = 0
weight_decay = 0
lr = 1e-3  # Learning rate
patience = 10

# Define device
available, device = define_device(gpu_id)

# Recover results
results = []
mean_acc, mean_f1, mean_precision, mean_recall = 0, 0, 0, 0
steps = 0

# Recover dataset
assert method in ("EEGNet", "EEGNet_1D", "GTN",
                  "RNN_self_attention", "STT", "STTNet")
logger.info(f"Method used: {method}")
if method in ["EEGNet_1D", "RNN_self_attention"]:
    single_channel = True
else:
    single_channel = False

path_subject_info = (
    "../results/info_subject_{}".format(len_trials)
)
if selected_subjects == []:
    selected_subjects = select_subject(n_subjects,
                                       path_subject_info,
                                       path_root,
                                       len_trials)

dataset = Data(path_root,
               'spikeandwave',
               selected_subjects,
               len_trials=len_trials)

data, labels, annotated_channels = dataset.all_datasets()
subject_ids = np.asarray(list(data.keys()))


# Define loss
criterion = nn.BCEWithLogitsLoss().to(device)
for seed in range(5):

    # Dataloader

    # Define transform for data augmentation
    if transform:
        transform = SignFlip(
                    probability=0.5,  # defines the probability of actually modifying the input
                )
    else:
        transform = None

    loader = Loader(data,
                    labels,
                    annotated_channels,
                    single_channel=single_channel,
                    batch_size=batch_size,
                    transform=transform,
                    subject_LOPO=None,
                    num_workers=num_workers,
                    )

    train_loader, val_loader, test_loader, train_labels = loader.load()

    # Define architecture
    if method == "EEGNet":
        architecture = EEGNet()
        warmup = False
    if method == "EEGNet_1D":
        architecture = EEGNet_1D()
        warmup = False
    elif method == "GTN":
        n_time_points = len(data[subject_ids[0]][0][0][0])
        architecture = GTN(n_time_points=n_time_points)
    elif method == "RNN_self_attention":
        n_time_points = len(data[subject_ids[0]][0][0][0])
        architecture = RNN_self_attention(n_time_points=n_time_points)
        warmup = False
    elif method == "STT":
        n_time_points = len(data[subject_ids[0]][0][0][0])
        architecture = STT(n_time_points=n_time_points)
    elif method == "STTNet":
        architecture = STTNet()
    architecture.apply(reset_weights)

    if weight_loss:
        pos_weight = get_pos_weight([[train_labels]]).to(device)
        train_criterion = nn.BCEWithLogitsLoss(pos_weight=pos_weight)
        train_criterion = train_criterion.to(device)
    else:
        train_criterion = criterion
    train_criterion = get_criterion(train_criterion,
                                    cost_sensitive,
                                    lambd)

    # Define optimizer
    optimizer = Adam(architecture.parameters(), lr=lr,
                     weight_decay=weight_decay)
    warm_optimizer = NoamOpt(optimizer)

    # Define training pipeline
    architecture = architecture.to(device)

    model = make_model(architecture,
                       train_loader,
                       val_loader,
                       optimizer,
                       warmup,
                       warm_optimizer,
                       train_criterion,
                       criterion,
                       single_channel,
                       n_epochs=n_epochs,
                       patience=patience)

    # Train Model
    history = model.train()

    if not os.path.exists("../results"):
        os.mkdir("../results")

    # Compute test performance and save it
    acc, f1, precision, recall = model.score(test_loader)
    results.append(
        {
            "method": method,
            "warmup": warmup,
            "weight_loss": weight_loss,
            "cost_sensitive": cost_sensitive,
            "len_trials": len_trials,
            "fold": seed,
            "acc": acc,
            "f1": f1,
            "precision": precision,
            "recall": recall
        }
    )
    mean_acc += acc
    mean_f1 += f1
    mean_precision += precision
    mean_recall += recall
    steps += 1
    if save:

        # Save results file as csv
        if not os.path.exists("../results"):
            os.mkdir("../results")

        results_path = (
            "../results/csv_classic"
        )
        if not os.path.exists(results_path):
            os.mkdir(results_path)

        results_path = os.path.join(results_path,
                                    "results_classic_spike_detection_{}"
                                    "-subjects.csv".format(len(subject_ids))
                                    )
        df_results = pd.DataFrame(results)
        results = []

        if os.path.exists(results_path):
            df_old_results = pd.read_csv(results_path)
            df_results = pd.concat([df_old_results, df_results])
        df_results.to_csv(results_path, index=False)

print("Mean accuracy \t Mean F1-score \t Mean precision \t Mean recall")
print("-" * 80)
print(
    f"{mean_acc/steps:0.4f} \t {mean_f1/steps:0.4f} \t"
    f"{mean_precision/steps:0.4f} \t {mean_recall/steps:0.4f}\n"
)<|MERGE_RESOLUTION|>--- conflicted
+++ resolved
@@ -23,8 +23,9 @@
 from utils.cost_sensitive_loss import get_criterion
 from utils.learning_rate_warmup import NoamOpt
 from utils.utils_ import define_device, get_pos_weight, reset_weights
-from augmentation import AffineScaling, SignFlip, TimeReverse, FrequencyShift, BandstopFilter
+from augmentation import AffineScaling, ChannelsShuffle, FrequencyShift
 from utils.select_subject import select_subject
+
 
 def get_parser():
 
@@ -47,12 +48,9 @@
     parser.add_argument("--cost_sensitive", action="store_true")
     parser.add_argument("--lambd", type=float, default=1e-4)
     parser.add_argument("--len_trials", type=float, default=2)
-<<<<<<< HEAD
     parser.add_argument("--transform", action="store_true")
     parser.add_argument("--mix_up", action="store_true")
     parser.add_argument("--beta", type=float, default=0.4)
-=======
->>>>>>> 27a7fc3d
 
     return parser
 
@@ -73,12 +71,9 @@
 cost_sensitive = args.cost_sensitive
 lambd = args.lambd
 len_trials = args.len_trials
-<<<<<<< HEAD
 transform = args.transform
 mix_up = args.mix_up
 beta = args.beta
-=======
->>>>>>> 27a7fc3d
 
 # Recover params
 gpu_id = 0
@@ -129,18 +124,34 @@
 
     # Define transform for data augmentation
     if transform:
-        transform = SignFlip(
-                    probability=0.5,  # defines the probability of actually modifying the input
-                )
+
+        affine_scaling = AffineScaling(
+            probability=.5,  # defines the probability of modifying the input
+            a_min=0.7,
+            a_max=1.3,
+        )
+
+        frequency_shift = FrequencyShift(
+            probability=.5,  # defines the probability of modifying the input
+            sfreq=128,
+            max_delta_freq=.2
+        )
+
+        channels_shuffle = ChannelsShuffle(
+            probability=.5,  # defines the probability of modifying the input
+            p_shuffle=0.2
+        )
+
+        transforms = [affine_scaling, frequency_shift, channels_shuffle]
     else:
-        transform = None
+        transforms = None
 
     loader = Loader(data,
                     labels,
                     annotated_channels,
                     single_channel=single_channel,
                     batch_size=batch_size,
-                    transform=transform,
+                    transforms=transforms,
                     subject_LOPO=None,
                     num_workers=num_workers,
                     )
@@ -213,6 +224,7 @@
             "weight_loss": weight_loss,
             "cost_sensitive": cost_sensitive,
             "len_trials": len_trials,
+            "transform": transform,
             "fold": seed,
             "acc": acc,
             "f1": f1,
