from select import select
import pandas as pd
import argparse
import json
import os

from itertools import chain, combinations


def get_parser():
    """Set parameters for the experiment."""
    parser = argparse.ArgumentParser(
        "Spike detection", description="Epileptic spike detection"
    )
    parser.add_argument("--path_root", type=str, default="../IvadomedNifti/")

    parser.add_argument("--method", type=str, nargs="+",
                        default=["RNN_self_attention"])
    parser.add_argument("--options", type=str, nargs="+",
                        default=[])
    parser.add_argument(
        "--training", type=str, nargs="+", default=['train']
    )
    parser.add_argument(
        "--len_trials", type=float, nargs="+", default=[2]
    )
    return parser


def powerset(iterable):
    "powerset([1,2,3]) --> () (1,) (2,) (3,) (1,2) (1,3) (2,3) (1,2,3)"
    s = list(iterable)  # allows duplicate elements
    return chain.from_iterable(combinations(s, r) for r in range(len(s)+1))


# Experiment name
parser = get_parser()
args = parser.parse_args()
methods = args.method
options = args.options
trainings = args.training
len_trials = args.len_trials
# load data filtered
path_root = args.path_root
for training in trainings:
    for method in methods:
        for len_trial in len_trials:
            for i, combo in enumerate(powerset(options), 1):
                options_combo = ''
                for option in combo:
                    options_combo += option

                os.system(' python {}.py'
<<<<<<< HEAD
                        ' --save{} --method {} --selected_subjects sub-pt0078 sub-pt0045 sub-pt0038 sub-pt0066 sub-pt0096 sub-pt0090 sub-pt0013 sub-pt0095 sub-pt0075 sub-pt0093 --len_trials {}'.format(training,
=======
                        ' --save{} --method {} --weight_loss --selected_subjects sub-pt0078 sub-pt0045 sub-pt0038 sub-pt0066 sub-pt0096 sub-pt0090 sub-pt0013 sub-pt0095 sub-pt0075 sub-pt0093 --len_trials {}'.format(training,
>>>>>>> 0568b7db
                                                        options_combo,
                                                        method,
                                                        len_trial))<|MERGE_RESOLUTION|>--- conflicted
+++ resolved
@@ -51,11 +51,7 @@
                     options_combo += option
 
                 os.system(' python {}.py'
-<<<<<<< HEAD
-                        ' --save{} --method {} --selected_subjects sub-pt0078 sub-pt0045 sub-pt0038 sub-pt0066 sub-pt0096 sub-pt0090 sub-pt0013 sub-pt0095 sub-pt0075 sub-pt0093 --len_trials {}'.format(training,
-=======
                         ' --save{} --method {} --weight_loss --selected_subjects sub-pt0078 sub-pt0045 sub-pt0038 sub-pt0066 sub-pt0096 sub-pt0090 sub-pt0013 sub-pt0095 sub-pt0075 sub-pt0093 --len_trials {}'.format(training,
->>>>>>> 0568b7db
                                                         options_combo,
                                                         method,
                                                         len_trial))